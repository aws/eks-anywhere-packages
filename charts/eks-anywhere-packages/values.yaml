--- conflicted
+++ resolved
@@ -78,8 +78,8 @@
   # -- Controller repository name.
   repository: "eks-anywhere-packages"
   # -- Controller image tag, or SHA256 checksum.
-  tag: "{{eks-anywhere-packages}}"
-  digest: "{{eks-anywhere-packages-digest}}"
+  tag: "{{eks-anywhere-packages-tag}}"
+  digest: "{{eks-anywhere-packages}}"
   # -- Whether to turn on Webhooks for the controller image
   enableWebhooks: "true"
   # -- Additional environment variables for the controller pod.
@@ -105,12 +105,9 @@
   # -- ECR refresher repository name.
   repository: "ecr-token-refresher"
   # -- ECR refresher tag, or SHA256 checksum.
-  tag: "{{ecr-token-refresher}}"
-<<<<<<< HEAD
-  digest: "{{ecr-token-refresher-digest}}"
-=======
+  tag: "{{ecr-token-refresher-tag}}"
+  digest: "{{ecr-token-refresher}}"
   suspend: false
->>>>>>> cdf15a9d
 #  Additional Variables for Config Map for namespace
 nsconfigmap:
   name: ns-secret-map