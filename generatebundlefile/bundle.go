package main

import (
	"context"
	"encoding/base64"
	"fmt"
	"path"

	"github.com/aws/aws-sdk-go-v2/config"
	"github.com/aws/aws-sdk-go-v2/service/kms"
	"github.com/aws/aws-sdk-go-v2/service/kms/types"
	metav1 "k8s.io/apimachinery/pkg/apis/meta/v1"
	"k8s.io/apimachinery/pkg/runtime/schema"
	"sigs.k8s.io/controller-runtime/pkg/scheme"

	api "github.com/aws/eks-anywhere-packages/api/v1alpha1"
	sig "github.com/aws/eks-anywhere-packages/pkg/signature"
)

const (
	//.spec.packages[].source.registry
	//.spec.packages[].source.repository
	Excludes = "LnNwZWMucGFja2FnZXNbXS5zb3VyY2UucmVnaXN0cnkKLnNwZWMucGFja2FnZXNbXS5zb3VyY2UucmVwb3NpdG9yeQo="
)

var (
	// GroupVersion is group version used to register these objects
	GroupVersion = schema.GroupVersion{Group: "packages.eks.amazonaws.com", Version: "v1alpha1"}

	// SchemeBuilder is used to add go types to the GroupVersionKind scheme
	SchemeBuilder = &scheme.Builder{GroupVersion: GroupVersion}

	FullSignatureAnnotation   = path.Join(sig.EksaDomain.Name, sig.SignatureAnnotation)
	FullExcludesAnnotation    = path.Join(sig.EksaDomain.Name, sig.ExcludesAnnotation)
	DefaultExcludesAnnotation = map[string]string{
		FullExcludesAnnotation: Excludes,
	}
)

// +kubebuilder:object:generate=false
type BundleGenerateOpt func(config *BundleGenerate)

// NewBundleGenerate is used for generating YAML for generating a new sample CRD file.
func NewBundleGenerate(bundleName string, opts ...BundleGenerateOpt) *api.PackageBundle {
	annotations := make(map[string]string)
	annotations[FullExcludesAnnotation] = Excludes
	return &api.PackageBundle{
		TypeMeta: metav1.TypeMeta{
			Kind:       api.PackageBundleKind,
			APIVersion: SchemeBuilder.GroupVersion.String(),
		},
		ObjectMeta: metav1.ObjectMeta{
			Name:        bundleName,
			Namespace:   api.PackageNamespace,
			Annotations: DefaultExcludesAnnotation,
		},
		Spec: api.PackageBundleSpec{
			Packages: []api.BundlePackage{
				{
					Name: "sample-package",
					Source: api.BundlePackageSource{
						Registry:   "sample-Registry",
						Repository: "sample-Repository",
						Versions: []api.SourceVersion{
							{
								Name:   "v0.0",
								Digest: "sha256:da25f5fdff88c259bb2ce7c0f1e9edddaf102dc4fb9cf5159ad6b902b5194e66",
							},
						},
					},
				},
			},
		},
	}
}

// NewPackageFromInput finds the SHA tags for any images in your BundlePackage
<<<<<<< HEAD
func (projects Project) NewPackageFromInput(client publicRegistryClient) (*api.BundlePackage, error) {
	ecrPublicClient, err := NewECRPublicClient(client, false)
	if err != nil {
		return nil, err
	}
	versionList, err := ecrPublicClient.GetShaForInputs(projects)
=======
func (c *ecrPublicClient) NewPackageFromInput(project Project) (*api.BundlePackage, error) {
	versionList, err := c.GetShaForInputs(project)
>>>>>>> 5576c8da
	if err != nil {
		return nil, err
	}
	if len(versionList) < 1 {
		return nil, fmt.Errorf("unable to find SHA sum for given input tag %v", project.Versions)
	}
	bundlePkg := &api.BundlePackage{
		Name: project.Name,
		Source: api.BundlePackageSource{
			Registry:   project.Registry,
			Repository: project.Repository,
			Versions:   versionList,
		},
	}
	return bundlePkg, nil
}

// AddMetadata adds the corresponding metadata to the crd files.
func AddMetadata(s api.PackageBundleSpec, name string) *api.PackageBundle {
	return &api.PackageBundle{
		TypeMeta: metav1.TypeMeta{
			Kind:       api.PackageBundleKind,
			APIVersion: SchemeBuilder.GroupVersion.String(),
		},
		ObjectMeta: metav1.ObjectMeta{
			Name:        name,
			Namespace:   api.PackageNamespace,
			Annotations: DefaultExcludesAnnotation,
		},
		Spec: s,
	}
}

// IfSignature checks if a signature exsits on a Packagebundle
func IfSignature(bundle *api.PackageBundle) (bool, error) {
	annotations := bundle.Annotations
	if annotations != nil {
		return true, nil
	}
	return false, nil
}

// CheckSignature checks if current signature is equal to signature to added as an annotation, and skips if they are the same.
func CheckSignature(bundle *api.PackageBundle, signature string) (bool, error) {
	if signature == "" || bundle == nil {
		return false, fmt.Errorf("either signature or bundle is missing, but are required")
	}
	annotations := map[string]string{
		FullSignatureAnnotation: signature,
	}
	//  If current signature on file isn't at the --signature input return false, otherwsie true
	if annotations[FullSignatureAnnotation] != bundle.Annotations[FullSignatureAnnotation] {
		return false, fmt.Errorf("A signature already exists on the input file signatue")
	}
	return true, nil
}

// GetBundleSignature calls KMS and retrieves a signature, then base64 decodes it and returns that back
func GetBundleSignature(ctx context.Context, bundle *api.PackageBundle, key string) (string, error) {
	digest, _, err := sig.GetDigest(bundle, sig.EksaDomain)
	if err != nil {
		return "", err
	}
	cfg, err := config.LoadDefaultConfig(ctx)
	if err != nil {
		panic("configuration error, " + err.Error())
	}

	client := kms.NewFromConfig(cfg)

	input := &kms.SignInput{
		KeyId:            &key,
		SigningAlgorithm: types.SigningAlgorithmSpecEcdsaSha256,
		MessageType:      types.MessageTypeDigest,
		Message:          digest[:],
	}
	out, err := client.Sign(context.Background(), input)
	if err != nil {
		return "", err
	}
	return base64.StdEncoding.EncodeToString(out.Signature), nil
}<|MERGE_RESOLUTION|>--- conflicted
+++ resolved
@@ -75,17 +75,8 @@
 }
 
 // NewPackageFromInput finds the SHA tags for any images in your BundlePackage
-<<<<<<< HEAD
-func (projects Project) NewPackageFromInput(client publicRegistryClient) (*api.BundlePackage, error) {
-	ecrPublicClient, err := NewECRPublicClient(client, false)
-	if err != nil {
-		return nil, err
-	}
-	versionList, err := ecrPublicClient.GetShaForInputs(projects)
-=======
 func (c *ecrPublicClient) NewPackageFromInput(project Project) (*api.BundlePackage, error) {
 	versionList, err := c.GetShaForInputs(project)
->>>>>>> 5576c8da
 	if err != nil {
 		return nil, err
 	}
