package bundle

import (
	"bytes"
	"context"
	_ "embed"
	"fmt"
	"regexp"
	"sort"
	"strings"

	"github.com/go-logr/logr"
	"k8s.io/apimachinery/pkg/types"
	"k8s.io/client-go/discovery"
	"sigs.k8s.io/controller-runtime/pkg/client"
	"sigs.k8s.io/yaml"

	api "github.com/aws/eks-anywhere-packages/api/v1alpha1"
	"github.com/aws/eks-anywhere-packages/pkg/artifacts"
)

type Manager interface {
	// IsActive returns true if the given namespace and name matche the active
	// bundle's.
	IsActive(ctx context.Context, client client.Client,
		namespacedName types.NamespacedName) (bool, error)

<<<<<<< HEAD
	// ActiveBundle retrieves the currently active bundle.
	ActiveBundle(ctx context.Context, client client.Client) (
		*api.PackageBundle, error)
=======
	// GetActiveBundleNamespacedName retrieves the namespace and name of the
	// currently active bundle.
	GetActiveBundleNamespacedName(ctx context.Context, client client.Client) (
		types.NamespacedName, error)
>>>>>>> b918f889

	// Update the bundle returns true if there are changes
	Update(newBundle *api.PackageBundle, isActive bool,
		allBundles []api.PackageBundle) bool

	// IsBundleKnown returns true if the bundle is in the list of known
	// bundles.
	IsBundleKnown(ctx context.Context,
		knownBundles []api.PackageBundle, bundle *api.PackageBundle) bool

	// LatestBundle pulls the bundle tagged with "latest" from the bundle source.
	LatestBundle(ctx context.Context, baseRef string) (
		*api.PackageBundle, error)

	// DownloadBundle downloads the bundle with a given tag.
	DownloadBundle(ctx context.Context, ref string) (
		*api.PackageBundle, error)

	SortBundlesNewestFirst(bundles []api.PackageBundle)
}

type bundleManager struct {
	log               logr.Logger
	kubeServerVersion discovery.ServerVersionInterface
	puller            artifacts.Puller
}

func NewBundleManager(log logr.Logger, serverVersion discovery.ServerVersionInterface,
	puller artifacts.Puller) (manager *bundleManager) {
	manager = &bundleManager{
		log:               log,
		kubeServerVersion: serverVersion,
		puller:            puller,
	}

	// This is temporary
	var newBundle api.PackageBundle
	_ = manager.Update(&newBundle, false, nil)

	return manager
}

var _ Manager = (*bundleManager)(nil)

func (m bundleManager) IsActive(ctx context.Context,
	client client.Client, key types.NamespacedName) (bool, error) {

	abc, err := m.getPackageBundleController(ctx, client)
	if err != nil {
		return false, err
	}

	return key.Namespace == api.PackageNamespace && key.Name == abc.Spec.ActiveBundle, nil
}

func (m bundleManager) getPackageBundleController(ctx context.Context,
	client client.Client) (*api.PackageBundleController, error) {
	abc := &api.PackageBundleController{}
	key := types.NamespacedName{
		Namespace: api.PackageNamespace,
		Name:      api.PackageBundleControllerName,
	}
	err := client.Get(ctx, key, abc)
	if err != nil {
		return nil, fmt.Errorf("getting PackageBundleController: %s", err)
	}

	return abc, nil
}

func (m bundleManager) Update(newBundle *api.PackageBundle, active bool,
	allBundles []api.PackageBundle) bool {

	if active && newBundle.Status.State != api.PackageBundleStateActive {
		newBundle.Status.State = api.PackageBundleStateActive
	} else if !active && newBundle.Status.State != api.PackageBundleStateInactive {
		newBundle.Status.State = api.PackageBundleStateInactive
	}

	// allBundles should never be nil or empty in production, but for testing
	// it's much easier to handle a nil case.
	if active && allBundles != nil && len(allBundles) > 0 {
		m.SortBundlesNewestFirst(allBundles)
		if allBundles[0].Name != newBundle.Name {
			newBundle.Status.State = api.PackageBundleStateUpgradeAvailable
		}
	}

	newBundle.Spec.DeepCopyInto(&newBundle.Status.Spec)
	return true
}

// SortBundlesNewestFirst will sort a slice of bundles so that the newest is first.
func (m bundleManager) SortBundlesNewestFirst(bundles []api.PackageBundle) {
	sortFn := func(i, j int) bool {
		return bundles[j].LessThan(&bundles[i])
	}
	sort.Slice(bundles, sortFn)
}

// LatestBundle pulls the bundle tagged with "latest" from the bundle source.
//
// It returns an error if the bundle it retrieves is empty. This is because an
// empty file would be successfully parsed and a Zero-value PackageBundle
// returned, which is not acceptable.
func (m *bundleManager) LatestBundle(ctx context.Context, baseRef string) (
	*api.PackageBundle, error) {

	kubeVersion, err := m.apiVersion()
	if err != nil {
		return nil, fmt.Errorf("retrieving k8s API version: %w", err)
	}
	tag := "latest"
	ref := fmt.Sprintf("%s:%s-%s", baseRef, kubeVersion, tag)

	return m.DownloadBundle(ctx, ref)
}

func (m *bundleManager) DownloadBundle(ctx context.Context, ref string) (*api.PackageBundle, error) {

	data, err := m.puller.Pull(ctx, ref)
	if err != nil {
		return nil, fmt.Errorf("pulling package bundle: %s", err)
	}

	if len(bytes.TrimSpace(data)) == 0 {
		return nil, fmt.Errorf("package bundle artifact is empty")
	}

	bundle := &api.PackageBundle{}
	err = yaml.Unmarshal(data, bundle)
	if err != nil {
		return nil, fmt.Errorf("unmarshalling package bundle: %s", err)
	}

	// TODO Can the data be validated here? Is that useful?

	return bundle, nil
}

func (m *bundleManager) IsBundleKnown(ctx context.Context,
	knownBundles []api.PackageBundle,
	bundle *api.PackageBundle) bool {

	for _, b := range knownBundles {
		if b.Name == bundle.Name {
			return true
		}
	}

	return false
}

func kubeVersion(name string) (string, error) {
	matches := kubeVersionRe.FindStringSubmatch(name)
	if len(matches) > 1 {
		return matches[1], nil
	}

	return "", fmt.Errorf("no kubernetes version found in %q", name)
}

var kubeVersionRe = regexp.MustCompile(`^(v[^-]+)-.*$`)

func (m *bundleManager) apiVersion() (string, error) {
	info, err := m.kubeServerVersion.ServerVersion()
	if err != nil {
		return "", fmt.Errorf("getting server version: %s", err)
	}
	version := fmt.Sprintf("v%s-%s", info.Major, info.Minor)
	// The minor version can have a trailing + character that we don't want.
	version = strings.ReplaceAll(version, "+", "")

	return version, nil
}

<<<<<<< HEAD
// ActiveBundle retrieves the bundle from which package are installed.
//
// It retrieves the name of the active bundle from the PackageBundleController,
// then uses the K8s API to retrieve and return the CRD for the active bundle
// itself.
func (m bundleManager) ActiveBundle(ctx context.Context, client client.Client) (*api.PackageBundle, error) {
	abc, err := m.getPackageBundleController(ctx, client)
	if err != nil {
		return nil, err
=======
// GetActiveBundleNamespacedName retrieves the namespace and name of the
// currently active bundle from the PackageBundleController.
func (m bundleManager) GetActiveBundleNamespacedName(ctx context.Context,
	client client.Client) (types.NamespacedName, error) {
	abc, err := m.getPackageBundleController(ctx, client)
	if err != nil {
		return types.NamespacedName{}, err
>>>>>>> b918f889
	}

	nn := types.NamespacedName{
		Namespace: api.PackageNamespace,
		Name:      abc.Spec.ActiveBundle,
	}
<<<<<<< HEAD
	bundle := &api.PackageBundle{}
	err = client.Get(ctx, nn, bundle)
	if err != nil {
		return nil, err
	}

	return bundle, nil
=======

	return nn, nil
>>>>>>> b918f889
}<|MERGE_RESOLUTION|>--- conflicted
+++ resolved
@@ -25,17 +25,6 @@
 	IsActive(ctx context.Context, client client.Client,
 		namespacedName types.NamespacedName) (bool, error)
 
-<<<<<<< HEAD
-	// ActiveBundle retrieves the currently active bundle.
-	ActiveBundle(ctx context.Context, client client.Client) (
-		*api.PackageBundle, error)
-=======
-	// GetActiveBundleNamespacedName retrieves the namespace and name of the
-	// currently active bundle.
-	GetActiveBundleNamespacedName(ctx context.Context, client client.Client) (
-		types.NamespacedName, error)
->>>>>>> b918f889
-
 	// Update the bundle returns true if there are changes
 	Update(newBundle *api.PackageBundle, isActive bool,
 		allBundles []api.PackageBundle) bool
@@ -209,43 +198,4 @@
 	version = strings.ReplaceAll(version, "+", "")
 
 	return version, nil
-}
-
-<<<<<<< HEAD
-// ActiveBundle retrieves the bundle from which package are installed.
-//
-// It retrieves the name of the active bundle from the PackageBundleController,
-// then uses the K8s API to retrieve and return the CRD for the active bundle
-// itself.
-func (m bundleManager) ActiveBundle(ctx context.Context, client client.Client) (*api.PackageBundle, error) {
-	abc, err := m.getPackageBundleController(ctx, client)
-	if err != nil {
-		return nil, err
-=======
-// GetActiveBundleNamespacedName retrieves the namespace and name of the
-// currently active bundle from the PackageBundleController.
-func (m bundleManager) GetActiveBundleNamespacedName(ctx context.Context,
-	client client.Client) (types.NamespacedName, error) {
-	abc, err := m.getPackageBundleController(ctx, client)
-	if err != nil {
-		return types.NamespacedName{}, err
->>>>>>> b918f889
-	}
-
-	nn := types.NamespacedName{
-		Namespace: api.PackageNamespace,
-		Name:      abc.Spec.ActiveBundle,
-	}
-<<<<<<< HEAD
-	bundle := &api.PackageBundle{}
-	err = client.Get(ctx, nn, bundle)
-	if err != nil {
-		return nil, err
-	}
-
-	return bundle, nil
-=======
-
-	return nn, nil
->>>>>>> b918f889
 }